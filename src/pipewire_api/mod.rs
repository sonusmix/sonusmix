mod identifier;
mod mainloop;
mod object;
mod pod;
mod store;

use std::{collections::HashMap, sync::mpsc, thread};

use anyhow::{Context, Result};
use log::error;
use mainloop::init_mainloop;
use serde::{Deserialize, Serialize};
use thiserror::Error;

pub use object::PortKind;

const SONUSMIX_APP_NAME: &'static str = "sonusmix";

pub struct PipewireHandle {
    pipewire_thread_handle: Option<thread::JoinHandle<()>>,
    adapter_thread_handle: Option<thread::JoinHandle<Result<(), PipewireChannelError>>>,
    pipewire_sender: mpsc::Sender<ToPipewireMessage>,
}

impl PipewireHandle {
    pub fn init(update_fn: impl Fn(Graph) + Send + 'static) -> Result<Self> {
        // TODO: Decide if we actually need a dedicated channel and message type to communicate
        // from Pipewire to the main thread, or if the graph updates are enough
        let (pipewire_thread_handle, pw_sender, pw_receiver) =
            init_mainloop(update_fn).context("Error initializing the Pipewire thread")?;
        let (adapter_thread_handle, adapter_sender) = init_adapter(pw_sender);
        Ok(Self {
            pipewire_thread_handle: Some(pipewire_thread_handle),
            adapter_thread_handle: Some(adapter_thread_handle),
            pipewire_sender: adapter_sender,
        })
    }

    pub fn sender(&self) -> mpsc::Sender<ToPipewireMessage> {
        self.pipewire_sender.clone()
    }
}

impl Drop for PipewireHandle {
    fn drop(&mut self) {
        self.pipewire_sender.send(ToPipewireMessage::Exit);
        if let Some(adapter_thread_handle) = self.adapter_thread_handle.take() {
            if let Err(err) = adapter_thread_handle.join() {
                error!("Adapter thread panicked: {err:?}");
            }
        }
        if let Some(pipewire_thread_handle) = self.pipewire_thread_handle.take() {
            if let Err(err) = pipewire_thread_handle.join() {
                error!("Pipewire thread panicked: {err:?}");
            }
        }
    }
}

pub type Client = object::Client<()>;
pub type Device = object::Device<(), ()>;
pub type Node = object::Node<(), ()>;
pub type Port = object::Port<()>;
pub type Link = object::Link<()>;

#[derive(Debug, Clone, Default)]
pub struct Graph {
    pub clients: HashMap<u32, Client>,
    pub devices: HashMap<u32, Device>,
    pub nodes: HashMap<u32, Node>,
    pub ports: HashMap<u32, Port>,
    pub links: HashMap<u32, Link>,
}

#[derive(Debug)]
pub enum ToPipewireMessage {
    Update,
    NodeVolume(u32, Vec<f32>),
<<<<<<< HEAD
    NodeMute(u32, bool),
=======
    CreatePortLink {
        start_id: u32,
        end_id: u32,
    },
    CreateNodeLinks {
        start_id: u32,
        end_id: u32,
    },
    RemovePortLink {
        start_id: u32,
        end_id: u32,
    },
    RemoveNodeLinks {
        start_id: u32,
        end_id: u32,
    },
>>>>>>> dab96821
    Exit,
}

#[derive(Debug)]
enum FromPipewireMessage {}

#[derive(Error, Debug)]
#[error("failed to send message to Pipewire: {0:?}")]
struct PipewireChannelError(ToPipewireMessage);

/// This thread takes events from a stdlib mpsc channel and puts them into a pipewire::channel,
/// because pipewire::channel uses a synchronous mutex and thus could cause deadlocks if called
/// from async code. This might not be needed, but it'd probably be pretty annoying to debug if it
/// turned out that the small block to send messages is actually a problem.
fn init_adapter(
    pw_sender: pipewire::channel::Sender<ToPipewireMessage>,
) -> (
    thread::JoinHandle<Result<(), PipewireChannelError>>,
    mpsc::Sender<ToPipewireMessage>,
) {
    let (sender, receiver) = mpsc::channel();
    let handle = thread::spawn(move || loop {
        match receiver.recv().unwrap_or(ToPipewireMessage::Exit) {
            ToPipewireMessage::Exit => {
                break pw_sender
                    .send(ToPipewireMessage::Exit)
                    .map_err(PipewireChannelError);
            }
            message => pw_sender.send(message).map_err(PipewireChannelError)?,
        }
    });
    (handle, sender)
}<|MERGE_RESOLUTION|>--- conflicted
+++ resolved
@@ -76,9 +76,7 @@
 pub enum ToPipewireMessage {
     Update,
     NodeVolume(u32, Vec<f32>),
-<<<<<<< HEAD
     NodeMute(u32, bool),
-=======
     CreatePortLink {
         start_id: u32,
         end_id: u32,
@@ -95,7 +93,6 @@
         start_id: u32,
         end_id: u32,
     },
->>>>>>> dab96821
     Exit,
 }
 

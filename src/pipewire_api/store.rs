use anyhow::{anyhow, Result};
use log::{debug, error};
use std::{collections::HashMap, fmt::Debug};

use pipewire::{
    node::NodeInfoRef,
    registry::{GlobalObject, Registry},
    spa::{
        param::ParamType,
        pod::{deserialize::PodDeserializer, Pod},
        utils::dict::DictRef,
    },
    types::ObjectType,
};

use super::{
<<<<<<< HEAD
    object::{
        Client, Device, EndpointId, EndpointKind, Link, Node, ObjectConvertError, Port, PortKind,
    },
    pod::{
        build_node_mute_pod, build_node_volume_pod, parse::PodBytes, DeviceActiveRoute, NodeProps,
    },
=======
    object::{Client, Device, EndpointId, Link, Node, ObjectConvertError, Port, PortKind},
    pod::{build_node_volume_pod, DeviceActiveRoute, NodeProps},
>>>>>>> dab96821
    Graph,
};

#[derive(Debug)]
pub(super) struct Store {
    pub(super) sonusmix_client_id: Option<u32>,
    pub(super) clients: HashMap<u32, Client>,
    pub(super) devices: HashMap<u32, Device>,
    pub(super) nodes: HashMap<u32, Node>,
    pub(super) ports: HashMap<u32, Port>,
    pub(super) links: HashMap<u32, Link>,
}

impl Store {
    pub(super) fn new() -> Self {
        Self {
            sonusmix_client_id: None,
            clients: HashMap::new(),
            devices: HashMap::new(),
            nodes: HashMap::new(),
            ports: HashMap::new(),
            links: HashMap::new(),
        }
    }

    /// The returned boolean describes whether the given type was supported and thus added.
    pub(super) fn add_object(
        &mut self,
        registry: &Registry,
        object: &GlobalObject<&DictRef>,
    ) -> Result<bool, ObjectConvertError> {
        match object.type_ {
            ObjectType::Client => self.add_client(registry, object)?,
            ObjectType::Device => self.add_device(registry, object)?,
            ObjectType::Node => self.add_node(registry, object)?,
            ObjectType::Port => self.add_port(registry, object)?,
            ObjectType::Link => self.add_link(registry, object)?,
            _ => return Ok(false),
        }
        Ok(true)
    }

    pub(super) fn remove_object(&mut self, id: u32) {
        if let Some(client) = self.clients.remove(&id) {
            // Check if the client being removed is Sonusmix. If so, remove its id.
            if client.is_sonusmix {
                self.sonusmix_client_id = None;
            }
        } else if let Some(_device) = self.devices.remove(&id) {
            // Nothing else to do (for now)
        } else if let Some(node) = self.nodes.remove(&id) {
            // If the endpoint the node belongs to exists, remove the node from it
            match node.endpoint {
                EndpointId::Device { id, .. } => {
                    if let Some(device) = self.devices.get_mut(&id) {
                        device.nodes.retain(|id| *id != node.id);
                    }
                }
                EndpointId::Client(id) => {
                    if let Some(client) = self.clients.get_mut(&id) {
                        client.nodes.retain(|id| *id != node.id);
                    }
                }
            }
        } else if let Some(port) = self.ports.remove(&id) {
            // If the node the port belongs to exists, remove the port from it
            if let Some(node) = self.nodes.get_mut(&port.node) {
                node.ports.retain(|id| *id != port.id);
            }
        } else if let Some(link) = self.links.remove(&id) {
            // If the ports the link belongs to exist, remove the link from them
            if let Some(port) = self.ports.get_mut(&link.start_port) {
                port.links.retain(|id| *id != link.id);
            }
            if let Some(port) = self.ports.get_mut(&link.end_port) {
                port.links.retain(|id| *id != link.id);
            }
        }
    }

    pub(super) fn add_client(
        &mut self,
        registry: &Registry,
        object: &GlobalObject<&DictRef>,
    ) -> Result<(), ObjectConvertError> {
        // Create the client
        let mut client = Client::from_global(registry, object)?;

        // Find and add any nodes belonging to the client
        client.nodes = self
            .nodes
            .values()
            .filter_map(|node| (node.endpoint == EndpointId::Client(client.id)).then_some(node.id))
            .collect();

        // Check if the client is Sonusmix. If so, record its id.
        if client.is_sonusmix {
            self.sonusmix_client_id = Some(client.id);
        }

        // Add the client
        self.clients.insert(client.id, client);
        Ok(())
    }

    pub(super) fn add_device(
        &mut self,
        registry: &Registry,
        object: &GlobalObject<&DictRef>,
    ) -> Result<(), ObjectConvertError> {
        // Create the endpoint
        let mut device = Device::from_global(registry, object)?;

        // TODO: Sort out the relationship between devices and clients

        // Find and add any nodes belonging to the device
        device.nodes = self
            .nodes
            .values()
            .filter_map(|node| {
                matches!(node.endpoint, EndpointId::Device { id, .. } if id == device.id)
                    .then_some(node.id)
            })
            .collect();

        // Add the device
        self.devices.insert(device.id, device);
        Ok(())
    }

    pub(super) fn add_node(
        &mut self,
        registry: &Registry,
        object: &GlobalObject<&DictRef>,
    ) -> Result<(), ObjectConvertError> {
        // Create the node
        let mut node = Node::from_global(registry, object)?;

        // Find and add any ports belonging to the node
        node.ports = self
            .ports
            .values()
            .filter_map(|port| (port.node == node.id).then_some(port.id))
            .collect();

        // If the endpoint the node belongs to exists, add the node to it
        match node.endpoint {
            EndpointId::Device { id, .. } => {
                if let Some(device) = self.devices.get_mut(&id) {
                    device.nodes.push(node.id);
                }
            }
            EndpointId::Client(id) => {
                if let Some(client) = self.clients.get_mut(&id) {
                    client.nodes.push(node.id);
                }
            }
        }

        // Add the node
        self.nodes.insert(node.id, node);
        Ok(())
    }

    pub(super) fn add_port(
        &mut self,
        registry: &Registry,
        object: &GlobalObject<&DictRef>,
    ) -> Result<(), ObjectConvertError> {
        // Create the port
        let mut port = Port::from_global(registry, object)?;

        // Find and add any links belonging to the port
        let matching_id: fn(&Link) -> u32 = match port.kind {
            PortKind::Source => |link| link.start_port,
            PortKind::Sink => |link| link.end_port,
        };
        port.links = self
            .links
            .values()
            .filter_map(|link| (matching_id(link) == port.id).then_some(link.id))
            .collect();

        // If the node the port belongs to exists, add the port to it
        if let Some(node) = self.nodes.get_mut(&port.node) {
            node.ports.push(port.id);
        }

        // Add the port
        self.ports.insert(port.id, port);

        Ok(())
    }

    pub(super) fn add_link(
        &mut self,
        registry: &Registry,
        object: &GlobalObject<&DictRef>,
    ) -> Result<(), ObjectConvertError> {
        // Create the link
        let link = Link::from_global(registry, object)?;

        // If the ports the link belongs to exist, add the link to them
        if let Some(port) = self.ports.get_mut(&link.start_port) {
            port.links.push(link.id);
        }
        if let Some(port) = self.ports.get_mut(&link.end_port) {
            port.links.push(link.id);
        }

        // Add the link
        self.links.insert(link.id, link);
        Ok(())
    }

    pub(super) fn update_node_param(&mut self, _type_: ParamType, id: u32, pod: Option<&Pod>) {
        // abort if no pod is available
        let pod = match pod {
            Some(p) => p,
            None => return,
        };

        let node = self
            .nodes
            .get_mut(&id)
            .expect("The node was destroyed unexpectedly");

        // deserialize the pod
        let (_, value) =
            PodDeserializer::deserialize_any_from(pod.as_bytes()).expect("Deserialization failed");

        let node_props = NodeProps::new(value);

        if let Some(volume) = node_props.get_channel_volumes() {
            node.channel_volumes = volume.to_vec();
        }
        if let Some(mute) = node_props.get_mute() {
            node.mute = mute;
        }
    }

    pub(super) fn update_node_info(&mut self, node_info: &NodeInfoRef) {
        let Some(props) = node_info.props() else {
            return;
        };
        let node = self
            .nodes
            .get_mut(&node_info.id())
            .expect("The node was destroyed unexpectedly");
        if let EndpointId::Device { device_index, .. } = &mut node.endpoint {
            if let Some(idx) = props
                .get("card.profile.device")
                .and_then(|idx| idx.parse().ok())
            {
                *device_index = Some(idx);
            }
        }
        node.identifier.update_from_props(props);
    }

    pub(super) fn set_node_volume(&mut self, id: u32, channel_volumes: Vec<f32>) -> Result<()> {
        let node = self
            .nodes
            .get(&id)
            .ok_or_else(|| anyhow!("Node {id} not found"))?;

        if let EndpointId::Device {
            id: device_id,
            device_index,
        } = node.endpoint
        {
            let device_index = device_index
                .ok_or_else(|| anyhow!("Node {id} is connected to a device but does not have an associated device index"))?;
            let device = self
                .devices
                .get(&device_id)
                .ok_or_else(|| anyhow!("Device {device_id} not found"))?;
            let route = device
                .active_routes
                .iter()
                .find(|route| route.device_index == device_index)
                .ok_or_else(|| anyhow!("No active route found on device {device_id} with device index {device_index}"))?;
            let (param_type, pod) = route.build_device_volume_pod(channel_volumes);
            device.proxy.set_param(param_type, 0, pod.pod());
        } else {
            let (param_type, pod) = build_node_volume_pod(channel_volumes);
            node.proxy.set_param(param_type, 0, pod.pod());
            node.proxy.enum_params(7, Some(ParamType::Props), 0, 1);
        }
        Ok(())
    }

    pub(super) fn set_node_mute(&mut self, id: u32, mute: bool) -> Result<()> {
        let node = self
            .nodes
            .get(&id)
            .ok_or_else(|| anyhow!("Node {id} not found"))?;

        if let EndpointId::Device {
            id: device_id,
            device_index,
        } = node.endpoint
        {
            let device_index = device_index
                .ok_or_else(|| anyhow!("Node {id} is connected to a device but does not have an associated device index"))?;
            let device = self
                .devices
                .get(&device_id)
                .ok_or_else(|| anyhow!("Device {device_id} not found"))?;
            let route = device
                .active_routes
                .iter()
                .find(|route| route.device_index == device_index)
                .ok_or_else(|| anyhow!("No active route found on device {device_id} with device index {device_index}"))?;
            let (param_type, pod) = route.build_device_mute_pod(mute);
            device.proxy.set_param(param_type, 0, pod.pod());
        } else {
            let (param_type, pod) = build_node_mute_pod(mute);
            node.proxy.set_param(param_type, 0, pod.pod());
        }
        Ok(())
    }

    pub(super) fn update_device_param(
        &mut self,
        _type_: ParamType,
        id: u32,
        index: u32,
        pod: Option<&Pod>,
    ) {
        let device = self
            .devices
            .get_mut(&id)
            .expect("The device was destroyed unexpectedly");

        // If index is 0, clear as we assume more routes will be coming later if there are more
        if index == 0 {
            device.active_routes.clear();
        }

        // abort if no pod is available
        let pod = match pod {
            Some(p) => p,
            None => return,
        };

        // Deserialize the pod
        if let Some(route) = DeviceActiveRoute::from_value(pod) {
            device.active_routes.push(route);
        } else {
            error!("Failed to find needed fields on device {id}'s active route param.");
        }
    }

    #[rustfmt::skip] // Rustfmt puts each call on its own line which is really hard to read
    pub fn dump_graph(&self) -> Graph {
        Graph {
            clients: self.clients.iter().map(|(id, client)| (*id, client.without_proxy())).collect(),
            devices: self.devices.iter().map(|(id, device)| (*id, device.without_proxy())).collect(),
            nodes: self.nodes.iter().map(|(id, node)| (*id, node.without_proxy())).collect(),
            ports: self.ports.iter().map(|(id, port)| (*id, port.without_proxy())).collect(),
            links: self.links.iter().map(|(id, link)| (*id, link.without_proxy())).collect(),
        }
    }
}<|MERGE_RESOLUTION|>--- conflicted
+++ resolved
@@ -14,17 +14,12 @@
 };
 
 use super::{
-<<<<<<< HEAD
     object::{
-        Client, Device, EndpointId, EndpointKind, Link, Node, ObjectConvertError, Port, PortKind,
+        Client, Device, EndpointId, Link, Node, ObjectConvertError, Port, PortKind,
     },
     pod::{
-        build_node_mute_pod, build_node_volume_pod, parse::PodBytes, DeviceActiveRoute, NodeProps,
+        build_node_mute_pod, build_node_volume_pod, DeviceActiveRoute, NodeProps,
     },
-=======
-    object::{Client, Device, EndpointId, Link, Node, ObjectConvertError, Port, PortKind},
-    pod::{build_node_volume_pod, DeviceActiveRoute, NodeProps},
->>>>>>> dab96821
     Graph,
 };
 
